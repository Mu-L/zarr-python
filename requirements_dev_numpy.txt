# Break this out into a separate file to allow testing against
# different versions of numpy. This file should pin to the latest
# numpy version.
<<<<<<< HEAD
numpy==1.19.2; python_version >= '3.6'
numpy==1.17.2; python_version < '3.6'
# don't let pyup change this, needed until we drop support for py27
numpy==1.16.4; python_version < '3.0' # pyup: ignore
=======
numpy==1.17.2; python_version > '3.0'
>>>>>>> b56848d0
<|MERGE_RESOLUTION|>--- conflicted
+++ resolved
@@ -1,11 +1,4 @@
 # Break this out into a separate file to allow testing against
 # different versions of numpy. This file should pin to the latest
 # numpy version.
-<<<<<<< HEAD
-numpy==1.19.2; python_version >= '3.6'
-numpy==1.17.2; python_version < '3.6'
-# don't let pyup change this, needed until we drop support for py27
-numpy==1.16.4; python_version < '3.0' # pyup: ignore
-=======
-numpy==1.17.2; python_version > '3.0'
->>>>>>> b56848d0
+numpy==1.19.2; python_version >= '3.6'